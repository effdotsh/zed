--- conflicted
+++ resolved
@@ -1,10 +1,6 @@
 use crate::{
     geometry::{rect::RectF, vector::Vector2F},
-<<<<<<< HEAD
-    json, AnyElement, Element, LayoutContext, PaintContext, SizeConstraint, ViewContext,
-=======
     json, AnyElement, Element, SizeConstraint, ViewContext,
->>>>>>> c3a3543e
 };
 use json::ToJson;
 
