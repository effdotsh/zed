use crate::{
    ActiveTooltip, AnyTooltip, AnyView, Bounds, DispatchPhase, Element, ElementContext, ElementId,
<<<<<<< HEAD
    HighlightStyle, IntoElement, LayoutId, LineLayout, MouseDownEvent, MouseMoveEvent,
    MouseUpEvent, Pixels, Point, SharedString, Size, TextRun, TextStyle, WhiteSpace, WindowContext,
    WrappedLine, TOOLTIP_DELAY,
=======
    HighlightStyle, Hitbox, IntoElement, LayoutId, MouseDownEvent, MouseMoveEvent, MouseUpEvent,
    Pixels, Point, SharedString, Size, TextRun, TextStyle, WhiteSpace, WindowContext, WrappedLine,
    TOOLTIP_DELAY,
>>>>>>> d5e0817f
};
use anyhow::anyhow;
use parking_lot::{Mutex, MutexGuard};
use smallvec::SmallVec;
use std::{
    cell::{Cell, RefCell},
    mem,
    ops::Range,
    rc::Rc,
    sync::Arc,
};
use util::ResultExt;

impl Element for &'static str {
    type BeforeLayout = TextState;
    type AfterLayout = ();

    fn before_layout(&mut self, cx: &mut ElementContext) -> (LayoutId, Self::BeforeLayout) {
        let mut state = TextState::default();
        let layout_id = state.layout(SharedString::from(*self), None, cx);
        (layout_id, state)
    }

    fn after_layout(
        &mut self,
        _bounds: Bounds<Pixels>,
        _text_state: &mut Self::BeforeLayout,
        _cx: &mut ElementContext,
    ) {
    }

    fn paint(
        &mut self,
        bounds: Bounds<Pixels>,
        text_state: &mut TextState,
        _: &mut (),
        cx: &mut ElementContext,
    ) {
        text_state.paint(bounds, self, cx)
    }
}

impl IntoElement for &'static str {
    type Element = Self;

    fn into_element(self) -> Self::Element {
        self
    }
}

impl IntoElement for String {
    type Element = SharedString;

    fn into_element(self) -> Self::Element {
        self.into()
    }
}

impl Element for SharedString {
    type BeforeLayout = TextState;
    type AfterLayout = ();

    fn before_layout(&mut self, cx: &mut ElementContext) -> (LayoutId, Self::BeforeLayout) {
        let mut state = TextState::default();
        let layout_id = state.layout(self.clone(), None, cx);
        (layout_id, state)
    }

    fn after_layout(
        &mut self,
        _bounds: Bounds<Pixels>,
        _text_state: &mut Self::BeforeLayout,
        _cx: &mut ElementContext,
    ) {
    }

    fn paint(
        &mut self,
        bounds: Bounds<Pixels>,
        text_state: &mut Self::BeforeLayout,
        _: &mut Self::AfterLayout,
        cx: &mut ElementContext,
    ) {
        let text_str: &str = self.as_ref();
        text_state.paint(bounds, text_str, cx)
    }
}

impl IntoElement for SharedString {
    type Element = Self;

    fn into_element(self) -> Self::Element {
        self
    }
}

/// Renders text with runs of different styles.
///
/// Callers are responsible for setting the correct style for each run.
/// For text with a uniform style, you can usually avoid calling this constructor
/// and just pass text directly.
pub struct StyledText {
    text: SharedString,
    runs: Option<Vec<TextRun>>,
}

impl StyledText {
    /// Construct a new styled text element from the given string.
    pub fn new(text: impl Into<SharedString>) -> Self {
        StyledText {
            text: text.into(),
            runs: None,
        }
    }

    /// Lets you modify the text
    pub fn with_text(mut self, text: impl Into<SharedString>) -> Self {
        self.text = text.into();
        self
    }

    /// Set the styling attributes for the given text, as well as
    /// as any ranges of text that have had their style customized.
    pub fn with_highlights(
        mut self,
        default_style: &TextStyle,
        highlights: impl IntoIterator<Item = (Range<usize>, HighlightStyle)>,
    ) -> Self {
        let mut runs = Vec::new();
        let mut ix = 0;
        for (range, highlight) in highlights {
            if ix < range.start {
                runs.push(default_style.clone().to_run(range.start - ix));
            }
            runs.push(
                default_style
                    .clone()
                    .highlight(highlight)
                    .to_run(range.len()),
            );
            ix = range.end;
        }
        if ix < self.text.len() {
            runs.push(default_style.to_run(self.text.len() - ix));
        }
        self.runs = Some(runs);
        self
    }

    /// line_layout returns metadata about how the line will be rendered
    pub fn layout_line(
        &self,
        font_size: Pixels,
        cx: &WindowContext,
    ) -> anyhow::Result<Arc<LineLayout>> {
        let Some(runs) = self.runs.as_ref() else {
            return Err(anyhow!("must pass runs"));
        };
        cx.text_system().layout_line(&self.text, font_size, runs)
    }
}

impl Element for StyledText {
    type BeforeLayout = TextState;
    type AfterLayout = ();

    fn before_layout(&mut self, cx: &mut ElementContext) -> (LayoutId, Self::BeforeLayout) {
        let mut state = TextState::default();
        let layout_id = state.layout(self.text.clone(), self.runs.take(), cx);
        (layout_id, state)
    }

    fn after_layout(
        &mut self,
        _bounds: Bounds<Pixels>,
        _state: &mut Self::BeforeLayout,
        _cx: &mut ElementContext,
    ) {
    }

    fn paint(
        &mut self,
        bounds: Bounds<Pixels>,
        text_state: &mut Self::BeforeLayout,
        _: &mut Self::AfterLayout,
        cx: &mut ElementContext,
    ) {
        text_state.paint(bounds, &self.text, cx)
    }
}

impl IntoElement for StyledText {
    type Element = Self;

    fn into_element(self) -> Self::Element {
        self
    }
}

#[doc(hidden)]
#[derive(Default, Clone)]
pub struct TextState(Arc<Mutex<Option<TextStateInner>>>);

struct TextStateInner {
    lines: SmallVec<[WrappedLine; 1]>,
    line_height: Pixels,
    wrap_width: Option<Pixels>,
    size: Option<Size<Pixels>>,
}

impl TextState {
    fn lock(&self) -> MutexGuard<Option<TextStateInner>> {
        self.0.lock()
    }

    fn layout(
        &mut self,
        text: SharedString,
        runs: Option<Vec<TextRun>>,
        cx: &mut ElementContext,
    ) -> LayoutId {
        let text_style = cx.text_style();
        let font_size = text_style.font_size.to_pixels(cx.rem_size());
        let line_height = text_style
            .line_height
            .to_pixels(font_size.into(), cx.rem_size());

        let runs = if let Some(runs) = runs {
            runs
        } else {
            vec![text_style.to_run(text.len())]
        };

        let layout_id = cx.request_measured_layout(Default::default(), {
            let element_state = self.clone();

            move |known_dimensions, available_space, cx| {
                let wrap_width = if text_style.white_space == WhiteSpace::Normal {
                    known_dimensions.width.or(match available_space.width {
                        crate::AvailableSpace::Definite(x) => Some(x),
                        _ => None,
                    })
                } else {
                    None
                };

                if let Some(text_state) = element_state.0.lock().as_ref() {
                    if text_state.size.is_some()
                        && (wrap_width.is_none() || wrap_width == text_state.wrap_width)
                    {
                        return text_state.size.unwrap();
                    }
                }

                let Some(lines) = cx
                    .text_system()
                    .shape_text(
                        text.clone(),
                        font_size,
                        &runs,
                        wrap_width, // Wrap if we know the width.
                    )
                    .log_err()
                else {
                    element_state.lock().replace(TextStateInner {
                        lines: Default::default(),
                        line_height,
                        wrap_width,
                        size: Some(Size::default()),
                    });
                    return Size::default();
                };

                let mut size: Size<Pixels> = Size::default();
                for line in &lines {
                    let line_size = line.size(line_height);
                    size.height += line_size.height;
                    size.width = size.width.max(line_size.width).ceil();
                }

                element_state.lock().replace(TextStateInner {
                    lines,
                    line_height,
                    wrap_width,
                    size: Some(size),
                });

                size
            }
        });

        layout_id
    }

    fn paint(&mut self, bounds: Bounds<Pixels>, text: &str, cx: &mut ElementContext) {
        let element_state = self.lock();
        let element_state = element_state
            .as_ref()
            .ok_or_else(|| anyhow!("measurement has not been performed on {}", text))
            .unwrap();

        let line_height = element_state.line_height;
        let mut line_origin = bounds.origin;
        for line in &element_state.lines {
            line.paint(line_origin, line_height, cx).log_err();
            line_origin.y += line.size(line_height).height;
        }
    }

    fn index_for_position(&self, bounds: Bounds<Pixels>, position: Point<Pixels>) -> Option<usize> {
        if !bounds.contains(&position) {
            return None;
        }

        let element_state = self.lock();
        let element_state = element_state
            .as_ref()
            .expect("measurement has not been performed");

        let line_height = element_state.line_height;
        let mut line_origin = bounds.origin;
        let mut line_start_ix = 0;
        for line in &element_state.lines {
            let line_bottom = line_origin.y + line.size(line_height).height;
            if position.y > line_bottom {
                line_origin.y = line_bottom;
                line_start_ix += line.len() + 1;
            } else {
                let position_within_line = position - line_origin;
                let index_within_line =
                    line.index_for_position(position_within_line, line_height)?;
                return Some(line_start_ix + index_within_line);
            }
        }

        None
    }
}

/// A text element that can be interacted with.
pub struct InteractiveText {
    element_id: ElementId,
    text: StyledText,
    click_listener:
        Option<Box<dyn Fn(&[Range<usize>], InteractiveTextClickEvent, &mut WindowContext<'_>)>>,
    hover_listener: Option<Box<dyn Fn(Option<usize>, MouseMoveEvent, &mut WindowContext<'_>)>>,
    tooltip_builder: Option<Rc<dyn Fn(usize, &mut WindowContext<'_>) -> Option<AnyView>>>,
    clickable_ranges: Vec<Range<usize>>,
}

struct InteractiveTextClickEvent {
    mouse_down_index: usize,
    mouse_up_index: usize,
}

#[doc(hidden)]
#[derive(Default)]
pub struct InteractiveTextState {
    mouse_down_index: Rc<Cell<Option<usize>>>,
    hovered_index: Rc<Cell<Option<usize>>>,
    active_tooltip: Rc<RefCell<Option<ActiveTooltip>>>,
}

/// InteractiveTest is a wrapper around StyledText that adds mouse interactions.
impl InteractiveText {
    /// Creates a new InteractiveText from the given text.
    pub fn new(id: impl Into<ElementId>, text: StyledText) -> Self {
        Self {
            element_id: id.into(),
            text,
            click_listener: None,
            hover_listener: None,
            tooltip_builder: None,
            clickable_ranges: Vec::new(),
        }
    }

    /// on_click is called when the user clicks on one of the given ranges, passing the index of
    /// the clicked range.
    pub fn on_click(
        mut self,
        ranges: Vec<Range<usize>>,
        listener: impl Fn(usize, &mut WindowContext<'_>) + 'static,
    ) -> Self {
        self.click_listener = Some(Box::new(move |ranges, event, cx| {
            for (range_ix, range) in ranges.iter().enumerate() {
                if range.contains(&event.mouse_down_index) && range.contains(&event.mouse_up_index)
                {
                    listener(range_ix, cx);
                }
            }
        }));
        self.clickable_ranges = ranges;
        self
    }

    /// on_hover is called when the mouse moves over a character within the text, passing the
    /// index of the hovered character, or None if the mouse leaves the text.
    pub fn on_hover(
        mut self,
        listener: impl Fn(Option<usize>, MouseMoveEvent, &mut WindowContext<'_>) + 'static,
    ) -> Self {
        self.hover_listener = Some(Box::new(listener));
        self
    }

    /// tooltip lets you specify a tooltip for a given character index in the string.
    pub fn tooltip(
        mut self,
        builder: impl Fn(usize, &mut WindowContext<'_>) -> Option<AnyView> + 'static,
    ) -> Self {
        self.tooltip_builder = Some(Rc::new(builder));
        self
    }
}

impl Element for InteractiveText {
    type BeforeLayout = TextState;
    type AfterLayout = Hitbox;

    fn before_layout(&mut self, cx: &mut ElementContext) -> (LayoutId, Self::BeforeLayout) {
        self.text.before_layout(cx)
    }

    fn after_layout(
        &mut self,
        bounds: Bounds<Pixels>,
        state: &mut Self::BeforeLayout,
        cx: &mut ElementContext,
    ) -> Hitbox {
        self.text.after_layout(bounds, state, cx);
        cx.insert_hitbox(bounds, false)
    }

    fn paint(
        &mut self,
        bounds: Bounds<Pixels>,
        text_state: &mut Self::BeforeLayout,
        hitbox: &mut Hitbox,
        cx: &mut ElementContext,
    ) {
        cx.with_element_state::<InteractiveTextState, _>(
            Some(self.element_id.clone()),
            |interactive_state, cx| {
                let mut interactive_state = interactive_state.unwrap().unwrap_or_default();
                if let Some(click_listener) = self.click_listener.take() {
                    let mouse_position = cx.mouse_position();
                    if let Some(ix) = text_state.index_for_position(bounds, mouse_position) {
                        if self
                            .clickable_ranges
                            .iter()
                            .any(|range| range.contains(&ix))
                        {
                            cx.set_cursor_style(crate::CursorStyle::PointingHand, hitbox)
                        }
                    }

                    let text_state = text_state.clone();
                    let mouse_down = interactive_state.mouse_down_index.clone();
                    if let Some(mouse_down_index) = mouse_down.get() {
                        let hitbox = hitbox.clone();
                        let clickable_ranges = mem::take(&mut self.clickable_ranges);
                        cx.on_mouse_event(move |event: &MouseUpEvent, phase, cx| {
                            if phase == DispatchPhase::Bubble && hitbox.is_hovered(cx) {
                                if let Some(mouse_up_index) =
                                    text_state.index_for_position(bounds, event.position)
                                {
                                    click_listener(
                                        &clickable_ranges,
                                        InteractiveTextClickEvent {
                                            mouse_down_index,
                                            mouse_up_index,
                                        },
                                        cx,
                                    )
                                }

                                mouse_down.take();
                                cx.refresh();
                            }
                        });
                    } else {
                        let hitbox = hitbox.clone();
                        cx.on_mouse_event(move |event: &MouseDownEvent, phase, cx| {
                            if phase == DispatchPhase::Bubble && hitbox.is_hovered(cx) {
                                if let Some(mouse_down_index) =
                                    text_state.index_for_position(bounds, event.position)
                                {
                                    mouse_down.set(Some(mouse_down_index));
                                    cx.refresh();
                                }
                            }
                        });
                    }
                }

                cx.on_mouse_event({
                    let mut hover_listener = self.hover_listener.take();
                    let hitbox = hitbox.clone();
                    let text_state = text_state.clone();
                    let hovered_index = interactive_state.hovered_index.clone();
                    move |event: &MouseMoveEvent, phase, cx| {
                        if phase == DispatchPhase::Bubble && hitbox.is_hovered(cx) {
                            let current = hovered_index.get();
                            let updated = text_state.index_for_position(bounds, event.position);
                            if current != updated {
                                hovered_index.set(updated);
                                if let Some(hover_listener) = hover_listener.as_ref() {
                                    hover_listener(updated, event.clone(), cx);
                                }
                                cx.refresh();
                            }
                        }
                    }
                });

                if let Some(tooltip_builder) = self.tooltip_builder.clone() {
                    let hitbox = hitbox.clone();
                    let active_tooltip = interactive_state.active_tooltip.clone();
                    let pending_mouse_down = interactive_state.mouse_down_index.clone();
                    let text_state = text_state.clone();

                    cx.on_mouse_event(move |event: &MouseMoveEvent, phase, cx| {
                        let position = text_state.index_for_position(bounds, event.position);
                        let is_hovered = position.is_some()
                            && hitbox.is_hovered(cx)
                            && pending_mouse_down.get().is_none();
                        if !is_hovered {
                            active_tooltip.take();
                            return;
                        }
                        let position = position.unwrap();

                        if phase != DispatchPhase::Bubble {
                            return;
                        }

                        if active_tooltip.borrow().is_none() {
                            let task = cx.spawn({
                                let active_tooltip = active_tooltip.clone();
                                let tooltip_builder = tooltip_builder.clone();

                                move |mut cx| async move {
                                    cx.background_executor().timer(TOOLTIP_DELAY).await;
                                    cx.update(|cx| {
                                        let new_tooltip =
                                            tooltip_builder(position, cx).map(|tooltip| {
                                                ActiveTooltip {
                                                    tooltip: Some(AnyTooltip {
                                                        view: tooltip,
                                                        cursor_offset: cx.mouse_position(),
                                                    }),
                                                    _task: None,
                                                }
                                            });
                                        *active_tooltip.borrow_mut() = new_tooltip;
                                        cx.refresh();
                                    })
                                    .ok();
                                }
                            });
                            *active_tooltip.borrow_mut() = Some(ActiveTooltip {
                                tooltip: None,
                                _task: Some(task),
                            });
                        }
                    });

                    let active_tooltip = interactive_state.active_tooltip.clone();
                    cx.on_mouse_event(move |_: &MouseDownEvent, _, _| {
                        active_tooltip.take();
                    });

                    if let Some(tooltip) = interactive_state
                        .active_tooltip
                        .clone()
                        .borrow()
                        .as_ref()
                        .and_then(|at| at.tooltip.clone())
                    {
                        cx.set_tooltip(tooltip);
                    }
                }

                self.text.paint(bounds, text_state, &mut (), cx);

                ((), Some(interactive_state))
            },
        );
    }
}

impl IntoElement for InteractiveText {
    type Element = Self;

    fn into_element(self) -> Self::Element {
        self
    }
}<|MERGE_RESOLUTION|>--- conflicted
+++ resolved
@@ -1,14 +1,8 @@
 use crate::{
     ActiveTooltip, AnyTooltip, AnyView, Bounds, DispatchPhase, Element, ElementContext, ElementId,
-<<<<<<< HEAD
-    HighlightStyle, IntoElement, LayoutId, LineLayout, MouseDownEvent, MouseMoveEvent,
+    HighlightStyle, Hitbox, IntoElement, LayoutId, LineLayout, MouseDownEvent, MouseMoveEvent,
     MouseUpEvent, Pixels, Point, SharedString, Size, TextRun, TextStyle, WhiteSpace, WindowContext,
     WrappedLine, TOOLTIP_DELAY,
-=======
-    HighlightStyle, Hitbox, IntoElement, LayoutId, MouseDownEvent, MouseMoveEvent, MouseUpEvent,
-    Pixels, Point, SharedString, Size, TextRun, TextStyle, WhiteSpace, WindowContext, WrappedLine,
-    TOOLTIP_DELAY,
->>>>>>> d5e0817f
 };
 use anyhow::anyhow;
 use parking_lot::{Mutex, MutexGuard};
