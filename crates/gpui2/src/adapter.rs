use crate::ViewContext;
use gpui::{geometry::rect::RectF, LayoutEngine, LayoutId};
use util::ResultExt;

/// Makes a new, gpui2-style element into a legacy element.
pub struct AdapterElement<V>(pub(crate) crate::element::AnyElement<V>);

impl<V: 'static> gpui::Element<V> for AdapterElement<V> {
    type LayoutState = Option<(LayoutEngine, LayoutId)>;
    type PaintState = ();

    fn layout(
        &mut self,
        constraint: gpui::SizeConstraint,
        view: &mut V,
        cx: &mut gpui::ViewContext<V>,
    ) -> (gpui::geometry::vector::Vector2F, Self::LayoutState) {
        cx.push_layout_engine(LayoutEngine::new());

        let mut cx = ViewContext::new(cx);
        let layout_id = self.0.layout(view, &mut cx).log_err();
        if let Some(layout_id) = layout_id {
            cx.layout_engine()
                .unwrap()
                .compute_layout(layout_id, constraint.max)
                .log_err();
        }

        let layout_engine = cx.pop_layout_engine();
        debug_assert!(layout_engine.is_some(),
            "unexpected layout stack state. is there an unmatched pop_layout_engine in the called code?"
        );

        (constraint.max, layout_engine.zip(layout_id))
    }

    fn paint(
        &mut self,
        bounds: RectF,
        _visible_bounds: RectF,
        layout_data: &mut Option<(LayoutEngine, LayoutId)>,
        view: &mut V,
        cx: &mut gpui::ViewContext<V>,
    ) -> Self::PaintState {
        let (layout_engine, layout_id) = layout_data.take().unwrap();
<<<<<<< HEAD
        legacy_cx.push_layout_engine(layout_engine);
        let mut cx = PaintContext::new(legacy_cx);
        self.0.paint(view, bounds.origin(), &mut cx);
        *layout_data = legacy_cx.pop_layout_engine().zip(Some(layout_id));
=======
        cx.push_layout_engine(layout_engine);
        self.0
            .paint(view, bounds.origin(), &mut ViewContext::new(cx));
        *layout_data = cx.pop_layout_engine().zip(Some(layout_id));
>>>>>>> c3a3543e
        debug_assert!(layout_data.is_some());
    }

    fn rect_for_text_range(
        &self,
        _range_utf16: std::ops::Range<usize>,
        _bounds: RectF,
        _visible_bounds: RectF,
        _layout: &Self::LayoutState,
        _paint: &Self::PaintState,
        _view: &V,
        _cx: &gpui::ViewContext<V>,
    ) -> Option<RectF> {
        todo!("implement before merging to main")
    }

    fn debug(
        &self,
        _bounds: RectF,
        _layout: &Self::LayoutState,
        _paint: &Self::PaintState,
        _view: &V,
        _cx: &gpui::ViewContext<V>,
    ) -> gpui::serde_json::Value {
        todo!("implement before merging to main")
    }
}<|MERGE_RESOLUTION|>--- conflicted
+++ resolved
@@ -43,17 +43,10 @@
         cx: &mut gpui::ViewContext<V>,
     ) -> Self::PaintState {
         let (layout_engine, layout_id) = layout_data.take().unwrap();
-<<<<<<< HEAD
-        legacy_cx.push_layout_engine(layout_engine);
-        let mut cx = PaintContext::new(legacy_cx);
-        self.0.paint(view, bounds.origin(), &mut cx);
-        *layout_data = legacy_cx.pop_layout_engine().zip(Some(layout_id));
-=======
         cx.push_layout_engine(layout_engine);
         self.0
             .paint(view, bounds.origin(), &mut ViewContext::new(cx));
         *layout_data = cx.pop_layout_engine().zip(Some(layout_id));
->>>>>>> c3a3543e
         debug_assert!(layout_data.is_some());
     }
 
